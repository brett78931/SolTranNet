--- conflicted
+++ resolved
@@ -1,4 +1,3 @@
-<<<<<<< HEAD
 import torch
 import numpy as np
 import pkg_resources, heapq
@@ -10,58 +9,34 @@
 import time
 
 #initialize model on import
-weights=pkg_resources.resource_filename(__name__,"soltrannet_aqsol_trained.weights")
-model=make_model()
-use_cuda = torch.cuda.is_available()
-if use_cuda:
-    device=torch.device("cuda")
-    model.load_state_dict(torch.load(weights))
-    model.to(device)
+_weights=pkg_resources.resource_filename(__name__,"soltrannet_aqsol_trained.weights")
+_model=make_model()
+
+if torch.cuda.is_available():
+    _device=torch.device("cuda")
+    _model.load_state_dict(torch.load(_weights))    
+    _model.to(_device)
 else:
-    device=torch.device('cpu')
-    model.load_state_dict(torch.load(weights,map_location=device))
+    _device=torch.device('cpu')
+    _model.load_state_dict(torch.load(_weights,map_location=_device))
+
     
-def predict(smiles, batch_size=32, num_workers=1):
-=======
-from .data_utils import load_data_from_smiles
-from .data_utils import construct_loader
-import torch
-import numpy as np
-import pkg_resources
-from .transformer import make_model
-
-#Defining the global model
-_MODEL=make_model()
-if torch.cuda.is_available():
-    _DEVICE=torch.device("cuda")
-    _MODEL.load_state_dict(torch.load(pkg_resources.resource_filename(__name__,"soltrannet_aqsol_trained.weights")))
-    #_MODEL.to(_DEVICE)
-    print('Using GPU')
-else:
-    _DEVICE=torch.device('cpu')
-    _MODEL.load_state_dict(torch.load(pkg_resources.resource_filename(__name__,"soltrannet_aqsol_trained.weights"),map_location=_DEVICE))
-    print('Using CPU')
-
-def predict(smiles, batch_size=32):
->>>>>>> 65992503
+def predict(smiles, batch_size=32, num_workers=1,device=_device):
     """Predict Solubilities for a list of SMILES.
     Args:
         smiles ([str]): A list of SMILES strings, upon which we wish to predict the solubilities for.
+        batch_size: sizes of batches to use
+        num_workers: number of parallel workers to use 
+        device: torch device to use
     Returns:
         A list of tuples (prediction, SMILES, Warning).
     """
     #generate the molecular graphs from the SMILES strings
     data_loader = construct_loader_from_smiles(smiles, batch_size=batch_size, num_workers=num_workers)
     
-<<<<<<< HEAD
     #Then we ensure the model is set up properly
-    model.eval()
-=======
-    #set the model to evaluate mode and the correct device
-    if torch.cuda.is_available():
-        _MODEL.to(torch.device("cuda"))
-    _MODEL.eval()
->>>>>>> 65992503
+    _model.to(device)
+    _model.eval()
 
     #Now we can generate our predictions.
     #Molecules are processed out of order due to parallelism, so use heap
@@ -73,9 +48,9 @@
             adjacency_matrix, node_features, smiles, indices = batch
             adjacency_matrix = adjacency_matrix.to(device)
             node_features = node_features.to(device)
+            
             batch_mask = torch.sum(torch.abs(node_features),dim=-1) != 0
-<<<<<<< HEAD
-            pred = model(node_features, batch_mask, adjacency_matrix, None)
+            pred = _model(node_features, batch_mask, adjacency_matrix, None)
             for pred,node_feature,smi,i in zip(pred.flatten().tolist(), node_features, smiles, indices):
                 heapq.heappush(H,(i,(pred, smi, check_smile(smi, node_feature))))
                 while H and H[0][0] == index:
@@ -84,10 +59,6 @@
                     
     while H:
         yield heapq.heappop(H)[1]
-=======
-            pred = _MODEL(node_features, batch_mask, adjacency_matrix, None)
-            predictions=np.append(predictions,pred.tolist())
->>>>>>> 65992503
 
 
 def check_smile(smi, node_features):
