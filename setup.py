--- conflicted
+++ resolved
@@ -42,11 +42,7 @@
     python_requires='>=3.6, <4',
 
     install_requires=[
-<<<<<<< HEAD
-        'torch>=1.7',
-=======
         'torch>=1.7.0',
->>>>>>> 65992503
     ],
 
     package_data={
